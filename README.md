<<<<<<< HEAD
# Concordium toolbox



# Setup

## Consensus
run `stack build` from the `deps/concordium-node/concordium-consensus` directory.

## Genesis
For the poorly connected network create a genesis with 1 baker: 

Run the following from the `deps/concordium-node/scripts/genesis` directory.
```bash
USE_DOCKER= PURGE= NUM_BAKERS=1 NUM_EXTRA_ACCOUNTS=20 EXTRA_ACCOUNTS_TEMPLATE=test EXTRA_ACCOUNTS_BALANCE=10000 ./generate-test-genesis.py
```

Or for an optimal connected network use 

=======
# Concordium 
## Genesis
For the poorly connected network create a genesis with 1 baker: 

Run the following from the `deps/concordium-node/scripts/genesis` directory.
```bash
USE_DOCKER= PURGE= NUM_BAKERS=1 NUM_EXTRA_ACCOUNTS=20 EXTRA_ACCOUNTS_TEMPLATE=test EXTRA_ACCOUNTS_BALANCE=10000 ./generate-test-genesis.py
```

Or for an optimal connected network use 

>>>>>>> e6b6742f
```bash
USE_DOCKER= PURGE= NUM_BAKERS=5 NUM_EXTRA_ACCOUNTS=20 EXTRA_ACCOUNTS_TEMPLATE=test EXTRA_ACCOUNTS_BALANCE=10000 ./generate-test-genesis.py
```

# run the test

## start chain
start the chain via `cargo run` in the `chain/` directory.


## generate transactions
<<<<<<< HEAD
create transactions e.g.
```bash
cargo run -- --node http://127.0.0.1:7000 --sender ../deps/concordium-node/scripts/genesis/genesis_data/bakers/baker-account-0.json --receivers ../deps/concordium-node/scripts/genesis/genesis_data/tests/receivers.json --tps 400
```

where `receivers.json` is the extracted addresses from `deps/concordium-node/scripts/genesis/genesis_data/tests/tests.json`
=======
https://github.com/Concordium/concordium-rust-sdk/blob/main/examples/generator.rs
>>>>>>> e6b6742f

## analyze blocks
run `cargo run` in the `block-analyzer/` directory. Use `--out foo.csv` to get a csv file. 

<<<<<<< HEAD
## process monitoring
run `cargo run` in the `process-metrics/` directory. Use `--out foo.csv` to get a csv file.

## perf profiling
Build haskell with sources with `-g`

### record
perf record -p ID1,ID2 -F 99 -ag -- sleep 120

#### collect data
perf report
    
#### get a flamegraph (https://github.com/brendangregg/FlameGraph)
perf script | ./stackcollapse-perf.pl | ./flamegraph.pl > perf-concordium-node.svg
=======
## analyze logs
run `cargo run` in the `log-analyzer/` directory.Supply log file with `--in foo.log` Use `--out foo.csv` to get a csv file. 
>>>>>>> e6b6742f
<|MERGE_RESOLUTION|>--- conflicted
+++ resolved
@@ -1,7 +1,4 @@
-<<<<<<< HEAD
 # Concordium toolbox
-
-
 
 # Setup
 
@@ -18,60 +15,23 @@
 
 Or for an optimal connected network use 
 
-=======
-# Concordium 
-## Genesis
-For the poorly connected network create a genesis with 1 baker: 
-
-Run the following from the `deps/concordium-node/scripts/genesis` directory.
-```bash
-USE_DOCKER= PURGE= NUM_BAKERS=1 NUM_EXTRA_ACCOUNTS=20 EXTRA_ACCOUNTS_TEMPLATE=test EXTRA_ACCOUNTS_BALANCE=10000 ./generate-test-genesis.py
-```
-
-Or for an optimal connected network use 
-
->>>>>>> e6b6742f
 ```bash
 USE_DOCKER= PURGE= NUM_BAKERS=5 NUM_EXTRA_ACCOUNTS=20 EXTRA_ACCOUNTS_TEMPLATE=test EXTRA_ACCOUNTS_BALANCE=10000 ./generate-test-genesis.py
 ```
 
-# run the test
-
 ## start chain
 start the chain via `cargo run` in the `chain/` directory.
 
-
 ## generate transactions
-<<<<<<< HEAD
-create transactions e.g.
-```bash
-cargo run -- --node http://127.0.0.1:7000 --sender ../deps/concordium-node/scripts/genesis/genesis_data/bakers/baker-account-0.json --receivers ../deps/concordium-node/scripts/genesis/genesis_data/tests/receivers.json --tps 400
-```
-
-where `receivers.json` is the extracted addresses from `deps/concordium-node/scripts/genesis/genesis_data/tests/tests.json`
-=======
 https://github.com/Concordium/concordium-rust-sdk/blob/main/examples/generator.rs
->>>>>>> e6b6742f
 
 ## analyze blocks
 run `cargo run` in the `block-analyzer/` directory. Use `--out foo.csv` to get a csv file. 
 
-<<<<<<< HEAD
-## process monitoring
-run `cargo run` in the `process-metrics/` directory. Use `--out foo.csv` to get a csv file.
-
-## perf profiling
-Build haskell with sources with `-g`
-
-### record
-perf record -p ID1,ID2 -F 99 -ag -- sleep 120
-
-#### collect data
-perf report
-    
-#### get a flamegraph (https://github.com/brendangregg/FlameGraph)
-perf script | ./stackcollapse-perf.pl | ./flamegraph.pl > perf-concordium-node.svg
-=======
 ## analyze logs
 run `cargo run` in the `log-analyzer/` directory.Supply log file with `--in foo.log` Use `--out foo.csv` to get a csv file. 
->>>>>>> e6b6742f
+
+where `receivers.json` is the extracted addresses from `deps/concordium-node/scripts/genesis/genesis_data/tests/tests.json`
+
+## process monitoring
+run `cargo run` in the `process-metrics/` directory. Use `--out foo.csv` to get a csv file.